--- conflicted
+++ resolved
@@ -43,11 +43,7 @@
 #include "srslte/config.h"
 #include "modem_table.h"
 
-<<<<<<< HEAD
-SRSLTE_API int srslte_mod_modulate(srslte_modem_table_t* table, 
-=======
 SRSLTE_API int srslte_mod_modulate(srslte_modem_table_t* table,
->>>>>>> 13d294fd
                                    uint8_t *bits, 
                                    cf_t* symbols, 
                                    uint32_t nbits);
