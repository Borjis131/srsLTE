--- conflicted
+++ resolved
@@ -106,11 +106,8 @@
     ("mme.mcc",             bpo::value<string>(&mcc)->default_value("001"),                          "Mobile Country Code")
     ("mme.mnc",             bpo::value<string>(&mnc)->default_value("01"),                           "Mobile Network Code")
     ("mme.mme_bind_addr",   bpo::value<string>(&mme_bind_addr)->default_value("127.0.0.1"),"IP address of MME for S1 connnection")
-<<<<<<< HEAD
     ("mme.dns_addr",        bpo::value<string>(&dns_addr)->default_value("8.8.8.8"),"IP address of the DNS server for the UEs")
-=======
     ("mme.apn",             bpo::value<string>(&mme_apn)->default_value(""),                   "Set Access Point Name (APN) for data services")
->>>>>>> fce67295
     ("hss.db_file",         bpo::value<string>(&hss_db_file)->default_value("ue_db.csv"),".csv file that stores UE's keys")
     ("hss.auth_algo",       bpo::value<string>(&hss_auth_algo)->default_value("milenage"),"HSS uthentication algorithm.")
     ("spgw.gtpu_bind_addr", bpo::value<string>(&spgw_bind_addr)->default_value("127.0.0.1"),"IP address of SP-GW for the S1-U connection")
@@ -210,12 +207,9 @@
   }
 
   args->mme_args.s1ap_args.mme_bind_addr = mme_bind_addr;
-<<<<<<< HEAD
   args->mme_args.s1ap_args.mme_name = mme_name;
   args->mme_args.s1ap_args.dns_addr = dns_addr;
-=======
   args->mme_args.s1ap_args.mme_apn = mme_apn;
->>>>>>> fce67295
   args->spgw_args.gtpu_bind_addr = spgw_bind_addr;
   args->spgw_args.sgi_if_addr = sgi_if_addr;
   args->hss_args.db_file = hss_db_file;
