--- conflicted
+++ resolved
@@ -39,12 +39,8 @@
 s1ap::s1ap():
   m_s1mme(-1),
   m_next_mme_ue_s1ap_id(1),
-<<<<<<< HEAD
-  m_next_m_tmsi(0xA000)
-=======
   m_mme_gtpc(NULL),
   m_pool(NULL)
->>>>>>> fce67295
 {
 }
 
