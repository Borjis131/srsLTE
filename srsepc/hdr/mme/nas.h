/*
 * \section LICENSE
 *
 * This file is part of srsLTE.
 *
 * srsLTE is free software: you can redistribute it and/or modify
 * it under the terms of the GNU Affero General Public License as
 * published by the Free Software Foundation, either version 3 of
 * the License, or (at your option) any later version.
 *
 * srsLTE is distributed in the hope that it will be useful,
 * but WITHOUT ANY WARRANTY; without even the implied warranty of
 * MERCHANTABILITY or FITNESS FOR A PARTICULAR PURPOSE.  See the
 * GNU Affero General Public License for more details.
 *
 * A copy of the GNU Affero General Public License can be found in
 * the LICENSE file in the top-level directory of this distribution
 * and at http://www.gnu.org/licenses/.
 *
 */
#ifndef SRSEPC_NAS_H
#define SRSEPC_NAS_H

#include <netinet/sctp.h>

#include "srslte/common/security.h"
#include "srslte/asn1/gtpc_ies.h"
#include "srslte/asn1/liblte_s1ap.h"
#include "srslte/asn1/liblte_mme.h"
#include "srslte/common/buffer_pool.h"
#include "srslte/interfaces/epc_interfaces.h"

namespace srsepc{

static const uint8_t MAX_ERABS_PER_UE = 16;

// MME EMM states (3GPP 24.301 v10.0.0, section 5.1.3.4)
typedef enum {
  EMM_STATE_DEREGISTERED = 0,
  EMM_STATE_COMMON_PROCEDURE_INITIATED,
  EMM_STATE_REGISTERED,
  EMM_STATE_DEREGISTERED_INITIATED,
  EMM_STATE_N_ITEMS,
} emm_state_t;
static const char emm_state_text[EMM_STATE_N_ITEMS][100] = {"DEREGISTERED",
                                                            "COMMON PROCEDURE INITIATED",
                                                            "REGISTERED",
                                                            "DEREGISTERED INITIATED"};

// MME ECM states (3GPP 23.401 v10.0.0, section 4.6.3)
typedef enum {
  ECM_STATE_IDLE = 0,
  ECM_STATE_CONNECTED,
  ECM_STATE_N_ITEMS,
} ecm_state_t;
static const char ecm_state_text[ECM_STATE_N_ITEMS][100] = {"IDLE",
                                                            "CONNECTED"};
/*
// MME ESM states (3GPP 23.401 v10.0.0, section 4.6.3)
typedef enum {
  ESM_BEARER_CONTEXT_INACTIVE = 0,
  ESM_BEARER_CONTEXT_ACTIVE_PENDING,
  ESM_BEARER_CONTEXT_ACTIVE,
  ESM_BEARER_CONTEXT_INACTIVE_PENDING,
  ESM_BEARER_CONTEXT_MODIFY_PENDING,
  ESM_BEARER_PROCEDURE_TRANSACTION_INACTIVE,
  ESM_BEARER_PROCEDURE_TRANSACTION_PENDING,
  ESM_STATE_N_ITEMS,
} esm_state_t;
static const char esm_state_text[ESM_STATE_N_ITEMS][100] = {"CONTEXT INACTIVE",
                                                            "CONTEXT ACTIVE PENDING",
                                                            "CONTEXT ACTIVE",
                                                            "CONTEXT_INACTIVE_PENDING",
                                                            "CONTEXT_MODIFY_PENDING",
                                                            "PROCEDURE_TRANSACTION_INACTIVE"
                                                            "PROCEDURE_TRANSACTION_PENDING"};
*/
typedef enum
{
  ERAB_DEACTIVATED,
  ERAB_CTX_REQUESTED,
  ERAB_CTX_SETUP,
  ERAB_ACTIVE
} esm_state_t;

/*
 * EMM, ECM, ESM and EPS Security context definitions
 */
typedef struct{
    uint64_t    imsi;
    emm_state_t state;
    uint8_t     procedure_transaction_id;
    uint8_t     attach_type;
    struct in_addr ue_ip;
    srslte::gtpc_f_teid_ie sgw_ctrl_fteid;
} emm_ctx_t;

typedef struct{
  ecm_state_t state;
  uint32_t enb_ue_s1ap_id;
  uint32_t mme_ue_s1ap_id;
  struct   sctp_sndrcvinfo enb_sri;
  bool eit;
} ecm_ctx_t;

typedef struct{
  uint8_t erab_id;
  esm_state_t state;
  uint8_t qci;
  srslte::gtpc_f_teid_ie enb_fteid;
  srslte::gtpc_f_teid_ie sgw_s1u_fteid;
  srslte::gtpc_pdn_address_allocation_ie pdn_addr_alloc;
} esm_ctx_t;

typedef struct{
  uint8_t  eksi;
  uint8_t  k_asme[32];
  uint8_t  autn[16];
  uint8_t  rand[16];
  uint8_t  xres[16]; //minimum 6, maximum 16
  uint32_t dl_nas_count;
  uint32_t ul_nas_count;
  srslte::CIPHERING_ALGORITHM_ID_ENUM cipher_algo;
  srslte::INTEGRITY_ALGORITHM_ID_ENUM integ_algo;
  uint8_t k_nas_enc[32];
  uint8_t k_nas_int[32];
  uint8_t k_enb[32];
  LIBLTE_MME_UE_NETWORK_CAPABILITY_STRUCT ue_network_cap;
  bool ms_network_cap_present;
  LIBLTE_MME_MS_NETWORK_CAPABILITY_STRUCT ms_network_cap;
  LIBLTE_MME_EPS_MOBILE_ID_GUTI_STRUCT guti;
} sec_ctx_t;

/*
 * NAS Initialization Arguments
 */
typedef struct {
  uint16_t mcc;
  uint16_t mnc;
  uint8_t  mme_code;
  uint16_t mme_group;
  uint16_t tac;
  std::string apn;
  std::string dns;
} nas_init_t;

class nas
{
public:
  nas();
  void init(nas_init_t args,
            s1ap_interface_nas *s1ap,
            gtpc_interface_nas *gtpc,
            hss_interface_nas *hss,
            srslte::log *nas_log);

<<<<<<< HEAD
  /*Initial UE messages*/
  bool handle_attach_request( uint32_t enb_ue_s1ap_id,
                                  srslte::byte_buffer_t *nas_msg,
                                  srslte::byte_buffer_t *reply_buffer,
                                  bool* reply_flag,
                                  struct sctp_sndrcvinfo *enb_sri);

  bool handle_imsi_attach_request(uint32_t enb_ue_s1ap_id,
                                      const LIBLTE_MME_ATTACH_REQUEST_MSG_STRUCT &attach_req,
                                      const LIBLTE_MME_PDN_CONNECTIVITY_REQUEST_MSG_STRUCT &pdn_con_req,
                                      struct sctp_sndrcvinfo *enb_sri);

  bool handle_guti_attach_request( uint32_t enb_ue_s1ap_id,
                                   const LIBLTE_MME_ATTACH_REQUEST_MSG_STRUCT &attach_req,
                                   const LIBLTE_MME_PDN_CONNECTIVITY_REQUEST_MSG_STRUCT &pdn_con_req,
                                   srslte::byte_buffer_t *nas_msg,
                                   srslte::byte_buffer_t *reply_buffer,
                                   bool* reply_flag,
                                   struct sctp_sndrcvinfo *enb_sri);

  bool handle_guti_attach_request_known_ue( uint32_t enb_ue_s1ap_id,
                                            const LIBLTE_MME_ATTACH_REQUEST_MSG_STRUCT &attach_req,
                                            const LIBLTE_MME_PDN_CONNECTIVITY_REQUEST_MSG_STRUCT &pdn_con_req,
                                            srslte::byte_buffer_t *nas_rx,
                                            struct sctp_sndrcvinfo *enb_sri);

  bool handle_guti_attach_request_unknown_ue( uint32_t enb_ue_s1ap_id,
                                              const LIBLTE_MME_ATTACH_REQUEST_MSG_STRUCT &attach_req,
                                              const LIBLTE_MME_PDN_CONNECTIVITY_REQUEST_MSG_STRUCT &pdn_con_req,
                                              srslte::byte_buffer_t *nas_msg,
                                              srslte::byte_buffer_t *reply_buffer,
                                              bool* reply_flag,
                                              struct sctp_sndrcvinfo *enb_sri);


  bool handle_nas_service_request( uint32_t m_tmsi,
                                   uint32_t enb_ue_s1ap_id,
                                   srslte::byte_buffer_t *nas_msg,
                                   struct sctp_sndrcvinfo *enb_sri);
=======
  /***********************
   * Initial UE messages *
   ***********************/
  //Attach request messages
  static bool handle_attach_request( uint32_t enb_ue_s1ap_id,
                                     struct sctp_sndrcvinfo *enb_sri,
                                     srslte::byte_buffer_t *nas_rx,
                                     nas_init_t args,
                                     s1ap_interface_nas *s1ap,
                                     gtpc_interface_nas *gtpc,
                                     hss_interface_nas  *hss,
                                     srslte::log        *nas_log);

  static bool handle_imsi_attach_request_unknown_ue( uint32_t enb_ue_s1ap_id,
                                                     struct sctp_sndrcvinfo *enb_sri,
                                                     const LIBLTE_MME_ATTACH_REQUEST_MSG_STRUCT &attach_req,
                                                     const LIBLTE_MME_PDN_CONNECTIVITY_REQUEST_MSG_STRUCT &pdn_con_req,
                                                     nas_init_t args,
                                                     s1ap_interface_nas *s1ap,
                                                     gtpc_interface_nas *gtpc,
                                                     hss_interface_nas  *hss,
                                                     srslte::log        *nas_log);

  static bool handle_imsi_attach_request_known_ue( nas *nas_ctx,
                                                   uint32_t enb_ue_s1ap_id,
                                                   struct sctp_sndrcvinfo *enb_sri,
                                                   const LIBLTE_MME_ATTACH_REQUEST_MSG_STRUCT &attach_req,
                                                   const LIBLTE_MME_PDN_CONNECTIVITY_REQUEST_MSG_STRUCT &pdn_con_req,
                                                   srslte::byte_buffer_t *nas_rx,
                                                   nas_init_t args,
                                                   s1ap_interface_nas *s1ap,
                                                   gtpc_interface_nas *gtpc,
                                                   hss_interface_nas  *hss,
                                                   srslte::log        *nas_log);


  static bool handle_guti_attach_request_unknown_ue( uint32_t enb_ue_s1ap_id,
                                                     struct sctp_sndrcvinfo *enb_sri,
                                                     const LIBLTE_MME_ATTACH_REQUEST_MSG_STRUCT &attach_req,
                                                     const LIBLTE_MME_PDN_CONNECTIVITY_REQUEST_MSG_STRUCT &pdn_con_req,
                                                     nas_init_t args,
                                                     s1ap_interface_nas *s1ap,
                                                     gtpc_interface_nas *gtpc,
                                                     hss_interface_nas  *hss,
                                                     srslte::log        *nas_log);

  static bool handle_guti_attach_request_known_ue( nas *nas_ctx,
                                                   uint32_t enb_ue_s1ap_id,
                                                   struct sctp_sndrcvinfo *enb_sri,
                                                   const LIBLTE_MME_ATTACH_REQUEST_MSG_STRUCT &attach_req,
                                                   const LIBLTE_MME_PDN_CONNECTIVITY_REQUEST_MSG_STRUCT &pdn_con_req,
                                                   srslte::byte_buffer_t *nas_rx,
                                                   nas_init_t args,
                                                   s1ap_interface_nas *s1ap,
                                                   gtpc_interface_nas *gtpc,
                                                   hss_interface_nas  *hss,
                                                   srslte::log        *nas_log);
  //Service request messages
  static bool handle_service_request( uint32_t m_tmsi,
                                      uint32_t enb_ue_s1ap_id,
                                      struct sctp_sndrcvinfo *enb_sri,
                                      srslte::byte_buffer_t *nas_rx,
                                      nas_init_t args,
                                      s1ap_interface_nas *s1ap,
                                      gtpc_interface_nas *gtpc,
                                      hss_interface_nas  *hss,
                                      srslte::log        *nas_log);

  //Dettach request messages
  static bool handle_detach_request(  uint32_t m_tmsi,
                                      uint32_t enb_ue_s1ap_id,
                                      struct sctp_sndrcvinfo *enb_sri,
                                      srslte::byte_buffer_t *nas_rx,
                                      nas_init_t args,
                                      s1ap_interface_nas *s1ap,
                                      gtpc_interface_nas *gtpc,
                                      hss_interface_nas  *hss,
                                      srslte::log        *nas_log);

  //Tracking area update request messages
  static bool handle_tracking_area_update_request( uint32_t m_tmsi,
                                                   uint32_t enb_ue_s1ap_id,
                                                   struct sctp_sndrcvinfo *enb_sri,
                                                   srslte::byte_buffer_t *nas_rx,
                                                   nas_init_t args,
                                                   s1ap_interface_nas *s1ap,
                                                   gtpc_interface_nas *gtpc,
                                                   hss_interface_nas  *hss,
                                                   srslte::log        *nas_log);
>>>>>>> 9350e038

  /* Uplink NAS messages handling */
  bool handle_authentication_response      (srslte::byte_buffer_t *nas_rx);
  bool handle_security_mode_complete       (srslte::byte_buffer_t *nas_rx);
  bool handle_attach_complete              (srslte::byte_buffer_t *nas_rx);
  bool handle_esm_information_response     (srslte::byte_buffer_t *nas_rx);
  bool handle_identity_response            (srslte::byte_buffer_t *nas_rx);
  bool handle_tracking_area_update_request (srslte::byte_buffer_t *nas_rx);
  bool handle_authentication_failure       (srslte::byte_buffer_t *nas_rx);
  bool handle_detach_request           (srslte::byte_buffer_t *nas_rx);

  /* Downlink NAS messages packing */
  bool pack_authentication_request  (srslte::byte_buffer_t *nas_buffer);
  bool pack_authentication_reject   (srslte::byte_buffer_t *nas_buffer);
  bool pack_security_mode_command   (srslte::byte_buffer_t *nas_buffer);
  bool pack_esm_information_request (srslte::byte_buffer_t *nas_buffer);
  bool pack_identity_request        (srslte::byte_buffer_t *nas_buffer);
  bool pack_emm_information         (srslte::byte_buffer_t *nas_buffer);
  bool pack_service_reject          (srslte::byte_buffer_t *nas_buffer);
  bool pack_attach_accept           (srslte::byte_buffer_t *nas_buffer);

  /* Security functions */
  bool integrity_check       (srslte::byte_buffer_t *pdu);
  bool short_integrity_check (srslte::byte_buffer_t *pdu);

  /* UE Context */
  emm_ctx_t m_emm_ctx;
  ecm_ctx_t m_ecm_ctx;
  esm_ctx_t m_esm_ctx[MAX_ERABS_PER_UE];
  sec_ctx_t m_sec_ctx;

private:
  srslte::byte_buffer_pool   *m_pool;
  srslte::log                *m_nas_log;
  gtpc_interface_nas         *m_gtpc;
  s1ap_interface_nas         *m_s1ap;
  hss_interface_nas          *m_hss;

  uint16_t                    m_mcc;
  uint16_t                    m_mnc;
  uint16_t                    m_mme_group;
  uint16_t                    m_mme_code;
  uint16_t                    m_tac;
  std::string                 m_apn;
  std::string                 m_dns;
};

}//namespace
#endif // SRSEPC_NAS_H<|MERGE_RESOLUTION|>--- conflicted
+++ resolved
@@ -154,47 +154,6 @@
             hss_interface_nas *hss,
             srslte::log *nas_log);
 
-<<<<<<< HEAD
-  /*Initial UE messages*/
-  bool handle_attach_request( uint32_t enb_ue_s1ap_id,
-                                  srslte::byte_buffer_t *nas_msg,
-                                  srslte::byte_buffer_t *reply_buffer,
-                                  bool* reply_flag,
-                                  struct sctp_sndrcvinfo *enb_sri);
-
-  bool handle_imsi_attach_request(uint32_t enb_ue_s1ap_id,
-                                      const LIBLTE_MME_ATTACH_REQUEST_MSG_STRUCT &attach_req,
-                                      const LIBLTE_MME_PDN_CONNECTIVITY_REQUEST_MSG_STRUCT &pdn_con_req,
-                                      struct sctp_sndrcvinfo *enb_sri);
-
-  bool handle_guti_attach_request( uint32_t enb_ue_s1ap_id,
-                                   const LIBLTE_MME_ATTACH_REQUEST_MSG_STRUCT &attach_req,
-                                   const LIBLTE_MME_PDN_CONNECTIVITY_REQUEST_MSG_STRUCT &pdn_con_req,
-                                   srslte::byte_buffer_t *nas_msg,
-                                   srslte::byte_buffer_t *reply_buffer,
-                                   bool* reply_flag,
-                                   struct sctp_sndrcvinfo *enb_sri);
-
-  bool handle_guti_attach_request_known_ue( uint32_t enb_ue_s1ap_id,
-                                            const LIBLTE_MME_ATTACH_REQUEST_MSG_STRUCT &attach_req,
-                                            const LIBLTE_MME_PDN_CONNECTIVITY_REQUEST_MSG_STRUCT &pdn_con_req,
-                                            srslte::byte_buffer_t *nas_rx,
-                                            struct sctp_sndrcvinfo *enb_sri);
-
-  bool handle_guti_attach_request_unknown_ue( uint32_t enb_ue_s1ap_id,
-                                              const LIBLTE_MME_ATTACH_REQUEST_MSG_STRUCT &attach_req,
-                                              const LIBLTE_MME_PDN_CONNECTIVITY_REQUEST_MSG_STRUCT &pdn_con_req,
-                                              srslte::byte_buffer_t *nas_msg,
-                                              srslte::byte_buffer_t *reply_buffer,
-                                              bool* reply_flag,
-                                              struct sctp_sndrcvinfo *enb_sri);
-
-
-  bool handle_nas_service_request( uint32_t m_tmsi,
-                                   uint32_t enb_ue_s1ap_id,
-                                   srslte::byte_buffer_t *nas_msg,
-                                   struct sctp_sndrcvinfo *enb_sri);
-=======
   /***********************
    * Initial UE messages *
    ***********************/
@@ -284,7 +243,6 @@
                                                    gtpc_interface_nas *gtpc,
                                                    hss_interface_nas  *hss,
                                                    srslte::log        *nas_log);
->>>>>>> 9350e038
 
   /* Uplink NAS messages handling */
   bool handle_authentication_response      (srslte::byte_buffer_t *nas_rx);
