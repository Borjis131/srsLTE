--- conflicted
+++ resolved
@@ -66,7 +66,6 @@
                                       srslte::byte_buffer_t *reply_buffer,
                                       bool* reply_flag,
                                       struct sctp_sndrcvinfo *enb_sri);
-<<<<<<< HEAD
 
   bool handle_nas_service_request(uint32_t m_tmsi,
                                   uint32_t enb_ue_s1ap_id,
@@ -74,15 +73,7 @@
                                   srslte::byte_buffer_t *reply_buffer,
                                   bool* reply_flag,
                                   struct sctp_sndrcvinfo *enb_sri);
-=======
-  bool handle_nas_service_request(uint32_t enb_ue_s1ap_id,
-                                      const LIBLTE_MME_ATTACH_REQUEST_MSG_STRUCT &attach_req,
-                                      const LIBLTE_MME_PDN_CONNECTIVITY_REQUEST_MSG_STRUCT &pdn_con_req,
-                                      srslte::byte_buffer_t *reply_buffer,
-                                      bool* reply_flag,
-                                      struct sctp_sndrcvinfo *enb_sri);
 
->>>>>>> c4b2dd5e
   bool handle_nas_authentication_response(srslte::byte_buffer_t *nas_msg, ue_ctx_t *ue_ctx, srslte::byte_buffer_t *reply_buffer, bool* reply_flag);
   bool handle_nas_security_mode_complete(srslte::byte_buffer_t *nas_msg, ue_ctx_t *ue_ctx, srslte::byte_buffer_t *reply_buffer, bool *reply_flag);
   bool handle_nas_attach_complete(srslte::byte_buffer_t *nas_msg, ue_ctx_t *ue_ctx, srslte::byte_buffer_t *reply_buffer, bool *reply_flag);
