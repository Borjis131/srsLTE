--- conflicted
+++ resolved
@@ -90,11 +90,8 @@
   uint16_t      mnc;        // BCD-coded with 0xF filler
   std::string   mme_bind_addr;
   std::string   mme_name;
-<<<<<<< HEAD
   std::string   dns_addr;
-=======
   std::string   mme_apn;
->>>>>>> fce67295
 } s1ap_args_t;
 
 typedef struct{
@@ -142,6 +139,7 @@
     uint8_t procedure_transaction_id;
     emm_state_t emm_state;
     uint32_t mme_ue_s1ap_id;
+    uint8_t attach_type;
 } ue_emm_ctx_t;
 
 typedef struct{
