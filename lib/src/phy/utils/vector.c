--- conflicted
+++ resolved
@@ -39,22 +39,7 @@
 
 // Used in PRACH detector, AGC and chest_dl for noise averaging
 float srslte_vec_acc_ff(float *x, uint32_t len) {
-<<<<<<< HEAD
-#ifdef HAVE_VOLK_ACC_FUNCTION
-  float result;
-  volk_32f_accumulator_s32f(&result,x,len);
-  return result;
-#else
-   int i;
-   float z=0;
-   for (i=0;i<len;i++) {
-     z+=x[i];
-   }
-   return z;
-#endif
-=======
   return srslte_vec_acc_ff_simd(x, len);
->>>>>>> fda88640
 }
 
 void srslte_vec_ema_filter(cf_t *new_data, cf_t *average, cf_t *output, float coeff, uint32_t len) {
@@ -64,44 +49,11 @@
 }
 
 cf_t srslte_vec_acc_cc(cf_t *x, uint32_t len) {
-<<<<<<< HEAD
-  int i;
-  cf_t z=0;
-  for (i=0;i<len;i++) {
-    z+=x[i];
-  }
-  return z;
-}
-
-void srslte_vec_square_dist(cf_t symbol, cf_t *points, float *distance, uint32_t npoints) {
-  uint32_t i;
-  cf_t diff; 
-  for (i=0;i<npoints;i++) {
-    diff = symbol - points[i];
-    distance[i] = crealf(diff) * crealf(diff) + cimagf(diff) * cimagf(diff);
-  }
-}
-
-void srslte_vec_sub_fff(float *x, float *y, float *z, uint32_t len) {
-#ifndef LV_HAVE_SSE
-  int i;
-  for (i=0;i<len;i++) {
-    z[i] = x[i]-y[i];
-  }
-#else
-#ifdef LV_HAVE_AVX
-  srslte_vec_sub_fff_avx(x, y, z, len);
-#else
-  srslte_vec_sub_fff_sse(x, y, z, len);
-#endif
-#endif
-=======
   return srslte_vec_acc_cc_simd(x, len);
 }
 
 void srslte_vec_sub_fff(float *x, float *y, float *z, uint32_t len) {
   srslte_vec_sub_fff_simd(x, y, z, len);
->>>>>>> fda88640
 }
 
 void srslte_vec_sub_sss(int16_t *x, int16_t *y, int16_t *z, uint32_t len) {
@@ -115,22 +67,7 @@
 
 // Used in PSS/SSS and sum_ccc
 void srslte_vec_sum_fff(float *x, float *y, float *z, uint32_t len) {
-<<<<<<< HEAD
-#ifndef LV_HAVE_SSE
-  int i;
-  for (i=0;i<len;i++) {
-    z[i] = x[i]+y[i];
-  }
-#else
-  #ifdef LV_HAVE_AVX
-    srslte_vec_sum_fff_avx(x, y, z, len);
-  #else
-    srslte_vec_sum_fff_sse(x, y, z, len);
-  #endif
-#endif
-=======
   srslte_vec_add_fff_simd(x, y, z, len);
->>>>>>> fda88640
 }
 
 void srslte_vec_sum_sss(int16_t *x, int16_t *y, int16_t *z, uint32_t len) {
@@ -141,111 +78,6 @@
   srslte_vec_sum_fff((float*) x,(float*) y,(float*) z,2*len);
 }
 
-<<<<<<< HEAD
-void srslte_vec_sum_bbb(uint8_t *x, uint8_t *y, uint8_t *z, uint32_t len) {
-  int i;
-  for (i=0;i<len;i++) {
-    z[i] = x[i]+y[i];
-  }
-}
-
-void srslte_vec_sc_add_fff(float *x, float h, float *z, uint32_t len) {
-  int i; 
-  for (i=0;i<len;i++) {
-    z[i] = x[i]+h;
-  }
-}
-
-void srslte_vec_sc_add_cfc(cf_t *x, float h, cf_t *z, uint32_t len) {
-  int i; 
-  for (i=0;i<len;i++) {
-    z[i] = x[i]+ h;
-  }
-}
-
-void srslte_vec_sc_add_ccc(cf_t *x, cf_t h, cf_t *z, uint32_t len) {
-  int i; 
-  for (i=0;i<len;i++) {
-    z[i] = x[i]+ h;
-  }
-}
-
-void srslte_vec_sc_add_sss(int16_t *x, int16_t h, int16_t *z, uint32_t len) {
-  int i; 
-  for (i=0;i<len;i++) {
-    z[i] = x[i]+ h;
-  }
-}
-// PSS, PBCH, DEMOD, FFTW, etc. 
-void srslte_vec_sc_prod_fff(float *x, float h, float *z, uint32_t len) {
-#ifndef LV_HAVE_SSE
-  int i;
-  for (i=0;i<len;i++) {
-    z[i] = x[i]*h;
-  }
-#else
-  srslte_vec_sc_prod_fff_sse(x, h, z, len);
-#endif
-}
-
-void srslte_vec_sc_prod_sfs(short *x, float h, short *z, uint32_t len) {
-  int i;
-  for (i=0;i<len;i++) {
-    z[i] = x[i]*h;
-  }
-}
-
-void srslte_vec_sc_div2_sss(short *x, int n_rightshift, short *z, uint32_t len) {
-#ifdef LV_HAVE_AVX2
-  srslte_vec_sc_div2_sss_avx2(x, n_rightshift, z, len);
-#else
-#ifdef LV_HAVE_SSE
-  srslte_vec_sc_div2_sss_sse(x, n_rightshift, z, len);
-#else
-  int i;
-  int pow2_div = 1<<n_rightshift;
-  for (i=0;i<len;i++) {
-    z[i] = x[i]/pow2_div;
-  }
-#endif
-#endif
-}
-
-// TODO: Improve this implementation
-void srslte_vec_norm_cfc(cf_t *x, float amplitude, cf_t *y, uint32_t len) {
-  // We should use fabs() here but is statistically should be similar
-  float *xp = (float*) x; 
-  uint32_t idx = srslte_vec_max_fi(xp, 2*len);
-  float max = xp[idx]; 
-
-  // Normalize before TX 
-  srslte_vec_sc_prod_cfc(x, amplitude/max, y, len);
-}
-
-// Used throughout 
-void srslte_vec_sc_prod_cfc(cf_t *x, float h, cf_t *z, uint32_t len) { 
-#ifdef LV_HAVE_AVX
-  srslte_vec_sc_prod_cfc_avx(x,h,z,len);
-#else
-  int i;
-  for (i=0;i<len;i++) {
-    z[i] = x[i]*h;
-  }
-#endif
-}
-
-
-// Chest UL 
-void srslte_vec_sc_prod_ccc(cf_t *x, cf_t h, cf_t *z, uint32_t len) {
-#ifndef LV_HAVE_SSE
-  int i;
-  for (i=0;i<len;i++) {
-    z[i] = x[i]*h;
-  }
-#else
-  srslte_vec_sc_prod_ccc_sse(x,h,z,len);
-#endif
-=======
 // PSS, PBCH, DEMOD, FFTW, etc.
 void srslte_vec_sc_prod_fff(float *x, float h, float *z, uint32_t len) {
   srslte_vec_sc_prod_fff_simd(x, h, z, len);
@@ -259,7 +91,6 @@
 // Chest UL 
 void srslte_vec_sc_prod_ccc(cf_t *x, cf_t h, cf_t *z, uint32_t len) {
   srslte_vec_sc_prod_ccc_simd(x,h,z,len);
->>>>>>> fda88640
 }
 
 // Used in turbo decoder 
@@ -268,17 +99,6 @@
   for (i=0;i<len;i++) {
     z[i] = ((float) x[i])/scale;
   }
-<<<<<<< HEAD
-}
-
-
-void srslte_vec_convert_ci(int8_t *x, int16_t *z, uint32_t len) {
-  int i;
-  for (i=0;i<len;i++) {
-    z[i] = ((int16_t) x[i]);
-  }
-=======
->>>>>>> fda88640
 }
 
 void srslte_vec_convert_fi(float *x, int16_t *z, float scale, uint32_t len) {
@@ -286,56 +106,9 @@
 }
 
 void srslte_vec_lut_sss(short *x, unsigned short *lut, short *y, uint32_t len) {
-<<<<<<< HEAD
-#ifndef LV_HAVE_SSE
-  for (int i=0;i<len;i++) {
-    y[lut[i]] = x[i];
-  }
-#else
-  srslte_vec_lut_sss_sse(x, lut, y, len);
-#endif
-}
-
-void srslte_vec_interleave_cf(float *real, float *imag, cf_t *x, uint32_t len) {
-#ifdef HAVE_VOLK_INTERLEAVE_FUNCTION
-  volk_32f_x2_interleave_32fc(x, real, imag, len);
-#else 
-  int i;
-  for (i=0;i<len;i++) {
-    x[i] = real[i] + _Complex_I*imag[i];
-  }
-#endif
-}
-
-void srslte_vec_deinterleave_cf(cf_t *x, float *real, float *imag, uint32_t len) {
-#ifdef HAVE_VOLK_DEINTERLEAVE_FUNCTION
-  volk_32fc_deinterleave_32f_x2(real, imag, x, len);
-#else 
-  int i;
-  for (i=0;i<len;i++) {
-    real[i] = __real__ x[i];
-    imag[i] = __imag__ x[i];
-  }
-#endif
-}
-
-void srslte_vec_deinterleave_real_cf(cf_t *x, float *real, uint32_t len) {
-  int i;
-  for (i=0;i<len;i++) {
-    real[i] = __real__ x[i];
-  }
-}
-
-/* Note: We align memory to 32 bytes (for AVX2 compatibility) 
- * because in some cases volk can incorrectly detect the architecture. 
- * This could be inefficient for SSE or non-SIMD platforms but shouldn't 
- * be a huge problem. 
- */
-=======
   srslte_vec_lut_sss_simd(x, lut, y, len);
 }
 
->>>>>>> fda88640
 void *srslte_vec_malloc(uint32_t size) {
   void *ptr;
   if (posix_memalign(&ptr, SRSLTE_SIMD_BIT_ALIGN, size)) {
@@ -473,10 +246,7 @@
 
 // Used in PSS
 void srslte_vec_conj_cc(cf_t *x, cf_t *y, uint32_t len) {
-<<<<<<< HEAD
-=======
   /* This function is used in initialisation only, then no optimisation is required */
->>>>>>> fda88640
   int i;
   for (i=0;i<len;i++) {
     y[i] = conjf(x[i]);
@@ -485,73 +255,21 @@
 
 // Used in scrambling complex 
 void srslte_vec_prod_cfc(cf_t *x, float *y, cf_t *z, uint32_t len) {
-<<<<<<< HEAD
-  int i;
-  for (i=0;i<len;i++) {
-    z[i] = x[i]*y[i];
-  }
-=======
   srslte_vec_prod_cfc_simd(x, y, z, len);
->>>>>>> fda88640
 }
 
 // Used in scrambling float
 void srslte_vec_prod_fff(float *x, float *y, float *z, uint32_t len) {
-<<<<<<< HEAD
-  int i;
-  for (i=0;i<len;i++) {
-    z[i] = x[i]*y[i];
-  }
-}
-
-// Scrambling Short
-void srslte_vec_prod_sss(short *x, short *y, short *z, uint32_t len) {
-#ifdef LV_HAVE_AVX2
-  srslte_vec_prod_sss_avx2(x,y,z,len);
-#else
-#ifdef LV_HAVE_SSE
-  srslte_vec_prod_sss_sse(x,y,z,len);
-#else
-  int i;
-  for (i=0;i<len;i++) {
-    z[i] = x[i]*y[i];
-  }
-#endif
-#endif
-=======
   srslte_vec_prod_fff_simd(x, y, z, len);
 }
 
 // Scrambling Short
 void srslte_vec_prod_sss(int16_t *x, int16_t *y, int16_t *z, uint32_t len) {
   srslte_vec_prod_sss_simd(x,y,z,len);
->>>>>>> fda88640
 }
 
 // CFO and OFDM processing
 void srslte_vec_prod_ccc(cf_t *x,cf_t *y, cf_t *z, uint32_t len) {
-<<<<<<< HEAD
-#ifndef LV_HAVE_SSE
-  int i;
-  for (i=0;i<len;i++) {
-    z[i] = x[i]*y[i];
-  }
-#else
-  srslte_vec_prod_ccc_sse(x,y,z,len);
-#endif
-}
-
-// PRACH, CHEST UL, etc. 
-void srslte_vec_prod_conj_ccc(cf_t *x,cf_t *y, cf_t *z, uint32_t len) {
-#ifndef LV_HAVE_SSE
-  int i;
-  for (i=0;i<len;i++) {
-    z[i] = x[i]*conjf(y[i]);
-  }
-#else
-  srslte_vec_prod_conj_ccc_sse(x,y,z,len);
-#endif
-=======
   srslte_vec_prod_ccc_simd(x,y,z,len);
 }
 
@@ -562,29 +280,13 @@
 // PRACH, CHEST UL, etc. 
 void srslte_vec_prod_conj_ccc(cf_t *x,cf_t *y, cf_t *z, uint32_t len) {
   srslte_vec_prod_conj_ccc_simd(x,y,z,len);
->>>>>>> fda88640
 }
 
 //#define DIV_USE_VEC
 
 // Used in SSS 
-<<<<<<< HEAD
-/* Complex division is conjugate multiplication + real division */
-void srslte_vec_div_ccc(cf_t *x, cf_t *y, float *y_mod, cf_t *z, float *z_real, float *z_imag, uint32_t len) {
-#ifdef DIV_USE_VEC
-  srslte_vec_prod_conj_ccc(x,y,z,len);
-  srslte_vec_abs_square_cf(y,y_mod,len);
-  srslte_vec_div_cfc(z,y_mod,z,z_real,z_imag,len);  
-#else 
-  int i; 
-  for (i=0;i<len;i++) {
-    z[i] = x[i] / y[i]; 
-  }
-#endif
-=======
 void srslte_vec_div_ccc(cf_t *x, cf_t *y, cf_t *z, uint32_t len) {
   srslte_vec_div_ccc_simd(x, y, z, len);
->>>>>>> fda88640
 }
 
 /* Complex division by float z=x/y */
@@ -593,32 +295,12 @@
 }
 
 void srslte_vec_div_fff(float *x, float *y, float *z, uint32_t len) {
-<<<<<<< HEAD
-  int i;
-  for (i=0;i<len;i++) {
-    z[i] = x[i] / y[i];
-  }
-=======
   srslte_vec_div_fff_simd(x, y, z, len);
->>>>>>> fda88640
 }
 
 // PSS. convolution 
 cf_t srslte_vec_dot_prod_ccc(cf_t *x, cf_t *y, uint32_t len) {
-<<<<<<< HEAD
-#ifndef LV_HAVE_SSE
-  uint32_t i;
-  cf_t res = 0;
-  for (i=0;i<len;i++) {
-    res += x[i]*y[i];
-  }
-  return res;
-#else
-  return srslte_vec_dot_prod_ccc_sse(x, y, len);
-#endif
-=======
   return srslte_vec_dot_prod_ccc_simd(x, y, len);
->>>>>>> fda88640
 }
 
 // Convolution filter and in SSS search 
@@ -633,21 +315,7 @@
 
 // SYNC 
 cf_t srslte_vec_dot_prod_conj_ccc(cf_t *x, cf_t *y, uint32_t len) {
-<<<<<<< HEAD
-#ifndef LV_HAVE_SSE
-  uint32_t i;
-  cf_t res = 0;
-  for (i=0;i<len;i++) {
-    res += x[i]*conjf(y[i]);
-  }
-  return res;
-#else
-  return srslte_vec_dot_prod_conj_ccc_sse(x, y, len);
-#endif
-  
-=======
   return srslte_vec_dot_prod_conj_ccc_simd(x, y, len);
->>>>>>> fda88640
 }
 
 // PHICH 
@@ -679,99 +347,11 @@
 
 // PSS (disabled and using abs_square )
 void srslte_vec_abs_cf(cf_t *x, float *abs, uint32_t len) {
-<<<<<<< HEAD
-  int i;
-  for (i=0;i<len;i++) {
-    abs[i] = cabsf(x[i]);
-  }
-=======
   srslte_vec_abs_cf_simd(x, abs, len);
->>>>>>> fda88640
 }
 
 // PRACH 
 void srslte_vec_abs_square_cf(cf_t *x, float *abs_square, uint32_t len) {
-<<<<<<< HEAD
-#ifndef LV_HAVE_SSE
-  int i;
-  for (i=0;i<len;i++) {
-    abs_square[i] = crealf(x[i])*crealf(x[i])+cimagf(x[i])*cimagf(x[i]);
-  }
-#else
-  srslte_vec_abs_square_cf_sse(x,abs_square,len);
-#endif
-}
-
-
-void srslte_vec_arg_cf(cf_t *x, float *arg, uint32_t len) {
-  int i;
-  for (i=0;i<len;i++) {
-    arg[i] = cargf(x[i]);
-  }
-}
-
-uint32_t srslte_vec_max_fi(float *x, uint32_t len) {
-
-  // This is to solve an issue with incorrect type of 1st parameter in version 1.2 of volk
-#ifdef HAVE_VOLK_MAX_FUNCTION_32
-  uint32_t target=0;
-  volk_32f_index_max_32u(&target,x,len);
-  return target;
-#else
-#ifdef HAVE_VOLK_MAX_FUNCTION_16
-  uint32_t target=0;
-  volk_32f_index_max_16u(&target,x,len);
-  return target;
-#else
-  uint32_t i;
-  float m=-FLT_MAX;
-  uint32_t p=0;
-  for (i=0;i<len;i++) {
-    if (x[i]>m) {
-      m=x[i];
-      p=i;
-    }
-  }
-  return p;
-#endif
-#endif
-}
-
-int16_t srslte_vec_max_star_si(int16_t *x, uint32_t len) {
-  uint32_t i;
-  int16_t m=-INT16_MIN;
-  for (i=0;i<len;i++) {
-    if (x[i]>m) {
-      m=x[i];
-    }
-  }
-  return m;
-}
-
-int16_t srslte_vec_max_abs_star_si(int16_t *x, uint32_t len) {
-  uint32_t i;
-  int16_t m=-INT16_MIN;
-  for (i=0;i<len;i++) {
-    if (abs(x[i])>m) {
-      m=abs(x[i]);
-    }
-  }
-  return m;
-}
-
-void srslte_vec_max_fff(float *x, float *y, float *z, uint32_t len) {
-  uint32_t i; 
-  for (i=0;i<len;i++) {
-    if (x[i] > y[i]) {
-      z[i] = x[i]; 
-    } else {
-      z[i] = y[i]; 
-    }
-  }
-}
-
-
-=======
   srslte_vec_abs_square_cf_simd(x,abs_square,len);
 }
 
@@ -779,7 +359,6 @@
   return srslte_vec_max_fi_simd(x, len);
 }
 
->>>>>>> fda88640
 // CP autocorr
 uint32_t srslte_vec_max_abs_ci(cf_t *x, uint32_t len) {
   return srslte_vec_max_ci_simd(x, len);
