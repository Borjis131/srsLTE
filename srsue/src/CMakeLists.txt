#
# Copyright 2013-2017 Software Radio Systems Limited
#
# This file is part of srsLTE
#
# srsLTE is free software: you can redistribute it and/or modify
# it under the terms of the GNU Affero General Public License as
# published by the Free Software Foundation, either version 3 of
# the License, or (at your option) any later version.
#
# srsLTE is distributed in the hope that it will be useful,
# but WITHOUT ANY WARRANTY; without even the implied warranty of
# MERCHANTABILITY or FITNESS FOR A PARTICULAR PURPOSE.  See the
# GNU Affero General Public License for more details.
#
# A copy of the GNU Affero General Public License can be found in
# the LICENSE file in the top-level directory of this distribution
# and at http://www.gnu.org/licenses/.
#

add_subdirectory(phy)
add_subdirectory(mac)
add_subdirectory(upper)

if (RPATH)
  set(CMAKE_BUILD_WITH_INSTALL_RPATH TRUE)
endif (RPATH)

add_executable(srsue main.cc ue.cc metrics_stdout.cc)
target_link_libraries(srsue   srsue_mac
                              srsue_phy
                              srsue_upper
                              srslte_common
                              srslte_phy
                              srslte_upper
                              srslte_radio
<<<<<<< HEAD
                              ${LIBLTE_LIBRARY}
=======
>>>>>>> 23d3f962
                              ${CMAKE_THREAD_LIBS_INIT}
                              ${Boost_LIBRARIES})

if (RPATH)
  set_target_properties(srsue PROPERTIES INSTALL_RPATH ".")
endif (RPATH)

########################################################################
# Option to run command after build (useful for remote builds)
########################################################################
if (NOT ${BUILDUE_CMD} STREQUAL "")
  message(STATUS "Added custom post-build-UE command: ${BUILDUE_CMD}")
  add_custom_command(TARGET ue POST_BUILD COMMAND ${BUILDUE_CMD})
else(NOT ${BUILDUE_CMD} STREQUAL "")
  message(STATUS "No post-build-UE command defined")
endif (NOT ${BUILDUE_CMD} STREQUAL "")<|MERGE_RESOLUTION|>--- conflicted
+++ resolved
@@ -34,10 +34,6 @@
                               srslte_phy
                               srslte_upper
                               srslte_radio
-<<<<<<< HEAD
-                              ${LIBLTE_LIBRARY}
-=======
->>>>>>> 23d3f962
                               ${CMAKE_THREAD_LIBS_INIT}
                               ${Boost_LIBRARIES})
 
