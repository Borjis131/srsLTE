/**
 *
 * \section COPYRIGHT
 *
 * Copyright 2013-2015 Software Radio Systems Limited
 *
 * \section LICENSE
 *
 * This file is part of the srsUE library.
 *
 * srsUE is free software: you can redistribute it and/or modify
 * it under the terms of the GNU Affero General Public License as
 * published by the Free Software Foundation, either version 3 of
 * the License, or (at your option) any later version.
 *
 * srsUE is distributed in the hope that it will be useful,
 * but WITHOUT ANY WARRANTY; without even the implied warranty of
 * MERCHANTABILITY or FITNESS FOR A PARTICULAR PURPOSE.  See the
 * GNU Affero General Public License for more details.
 *
 * A copy of the GNU Affero General Public License can be found in
 * the LICENSE file in the top-level directory of this distribution
 * and at http://www.gnu.org/licenses/.
 *
 */


#include "ue.h"
#include "srslte/srslte.h"
#include <pthread.h>
#include <iostream>
#include <string>
#include <algorithm>
#include <iterator>
#include <ue.h>

using namespace srslte;

namespace srsue{

ue::ue()
    :started(false)
{
  pool = byte_buffer_pool::get_instance();
}

ue::~ue()
{
  byte_buffer_pool::cleanup();
}

bool ue::init(all_args_t *args_)
{
  args     = args_;

  logger.init(args->log.filename);
  rf_log.init("RF  ", &logger);
  phy_log.init("PHY ", &logger, true);
  mac_log.init("MAC ", &logger, true);
  rlc_log.init("RLC ", &logger);
  pdcp_log.init("PDCP", &logger);
  rrc_log.init("RRC ", &logger);
  nas_log.init("NAS ", &logger);
  gw_log.init("GW  ", &logger);
  usim_log.init("USIM", &logger);

  // Init logs
  logger.log("\n\n");
  rf_log.set_level(srslte::LOG_LEVEL_INFO);
  phy_log.set_level(level(args->log.phy_level));
  mac_log.set_level(level(args->log.mac_level));
  rlc_log.set_level(level(args->log.rlc_level));
  pdcp_log.set_level(level(args->log.pdcp_level));
  rrc_log.set_level(level(args->log.rrc_level));
  nas_log.set_level(level(args->log.nas_level));
  gw_log.set_level(level(args->log.gw_level));
  usim_log.set_level(level(args->log.usim_level));

  phy_log.set_hex_limit(args->log.phy_hex_limit);
  mac_log.set_hex_limit(args->log.mac_hex_limit);
  rlc_log.set_hex_limit(args->log.rlc_hex_limit);
  pdcp_log.set_hex_limit(args->log.pdcp_hex_limit);
  rrc_log.set_hex_limit(args->log.rrc_hex_limit);
  nas_log.set_hex_limit(args->log.nas_hex_limit);
  gw_log.set_hex_limit(args->log.gw_hex_limit);
  usim_log.set_hex_limit(args->log.usim_hex_limit);

  // Set up pcap and trace
  if(args->pcap.enable)
  {
    mac_pcap.open(args->pcap.filename.c_str());
    mac.start_pcap(&mac_pcap);
  }
  if(args->trace.enable)
  {
    phy.start_trace();
    radio.start_trace();
  }
  
  // Init layers

  // PHY initis in background, start before radio
  args->expert.phy.nof_rx_ant = args->rf.nof_rx_ant;
  phy.init(&radio, &mac, &rrc, &phy_log, &args->expert.phy);

  /* Start Radio */
  char *dev_name = NULL;
  if (args->rf.device_name.compare("auto")) {
    dev_name = (char*) args->rf.device_name.c_str();
  }
  
  char *dev_args = NULL;
  if (args->rf.device_args.compare("auto")) {
    dev_args = (char*) args->rf.device_args.c_str();
  }
  
  printf("Opening RF device with %d RX antennas...\n", args->rf.nof_rx_ant);
  if(!radio.init_multi(args->rf.nof_rx_ant, dev_args, dev_name))
  {
    printf("Failed to find device %s with args %s\n",
           args->rf.device_name.c_str(), args->rf.device_args.c_str());
    return false;
  }    
  
  // Set RF options
  if (args->rf.time_adv_nsamples.compare("auto")) {
    radio.set_tx_adv(atoi(args->rf.time_adv_nsamples.c_str()));
  }  
  if (args->rf.burst_preamble.compare("auto")) {
    radio.set_burst_preamble(atof(args->rf.burst_preamble.c_str()));    
  }
  
  radio.set_manual_calibration(&args->rf_cal);

  // Set PHY options

  if (args->rf.tx_gain > 0) {
    args->expert.phy.ul_pwr_ctrl_en = false; 
  } else {
    args->expert.phy.ul_pwr_ctrl_en = true; 
  }

  if (args->rf.rx_gain < 0) {
    radio.start_agc(false);    
    radio.set_tx_rx_gain_offset(10);
    phy.set_agc_enable(true);
  } else {
    radio.set_rx_gain(args->rf.rx_gain);
  }
  if (args->rf.tx_gain > 0) {
    radio.set_tx_gain(args->rf.tx_gain);    
  } else {
    radio.set_tx_gain(args->rf.rx_gain);
    std::cout << std::endl << 
                "Warning: TX gain was not set. " << 
                "Using open-loop power control (not working properly)" << std::endl << std::endl; 
  }

  radio.register_error_handler(rf_msg);

  mac.init(&phy, &rlc, &rrc, &mac_log);
<<<<<<< HEAD
  rlc.init(&pdcp, &rrc, this, &rlc_log, &mac);
  pdcp.init(&rlc, &rrc, &gw, &pdcp_log, SECURITY_DIRECTION_UPLINK);

  nas.init(&usim, &rrc, &gw, &nas_log);
  gw.init(&pdcp, this, &gw_log);
=======
  rlc.init(&pdcp, &rrc, this, &rlc_log, &mac, 0 /* RB_ID_SRB0 */);

  pdcp.init(&rlc, &rrc, &gw, &pdcp_log, 0 /* RB_ID_SRB0 */, SECURITY_DIRECTION_UPLINK);

  rrc.init(&phy, &mac, &rlc, &pdcp, &nas, &usim, &mac, &rrc_log);
  rrc.set_ue_category(atoi(args->expert.ue_cateogry.c_str()));
  
  nas.init(&usim, &rrc, &gw, &nas_log, 1 /* RB_ID_SRB1 */);
  gw.init(&pdcp, &rrc, this, &gw_log, 3 /* RB_ID_DRB1 */);
>>>>>>> 02439f29
  usim.init(&args->usim, &usim_log);

  rrc.init(&phy, &mac, &rlc, &pdcp, &nas, &usim, &mac, &rrc_log);
  rrc.set_ue_category(args->expert.ue_cateogry);

  // Currently EARFCN list is set to only one frequency as indicated in ue.conf
  std::vector<uint32_t> earfcn_list;
  earfcn_list.push_back(args->rf.dl_earfcn);
  phy.set_earfcn(earfcn_list);

  printf("Waiting PHY to initialize...\n");
  phy.wait_initialize();
  phy.configure_ul_params();

  printf("\n\nRequesting NAS Attach...\n");
  nas.attach_request();

  started = true;
  return true;
}

void ue::pregenerate_signals(bool enable)
{
  phy.enable_pregen_signals(enable);
}

void ue::test_con_restablishment() {
  rrc.test_con_restablishment();
}

void ue::stop()
{
  if(started)
  {
    usim.stop();
    nas.stop();
    rrc.stop();
    
    // Caution here order of stop is very important to avoid locks

    
    // Stop RLC and PDCP before GW to avoid locking on queue
    rlc.stop();
    pdcp.stop();
    gw.stop();

    // PHY must be stopped before radio otherwise it will lock on rf_recv()
    mac.stop();
    phy.stop();
    radio.stop();
    
    usleep(1e5);
    if(args->pcap.enable)
    {
       mac_pcap.close();
    }
    if(args->trace.enable)
    {
      phy.write_trace(args->trace.phy_filename);
      radio.write_trace(args->trace.radio_filename);
    }
    started = false;
  }
}

bool ue::is_attached()
{
  return (EMM_STATE_REGISTERED == nas.get_state());
}

void ue::start_plot() {
  phy.start_plot();
}

bool ue::get_metrics(ue_metrics_t &m)
{
  m.rf = rf_metrics;
  bzero(&rf_metrics, sizeof(rf_metrics_t));
  rf_metrics.rf_error = false; // Reset error flag

  if(EMM_STATE_REGISTERED == nas.get_state()) {
    if(RRC_STATE_CONNECTED == rrc.get_state()) {
      phy.get_metrics(m.phy);
      mac.get_metrics(m.mac);
      rlc.get_metrics(m.rlc);
      gw.get_metrics(m.gw);
      return true;
    }
  }
  return false;
}

void ue::rf_msg(srslte_rf_error_t error)
{
  ue_base *ue = ue_base::get_instance(LTE);
  ue->handle_rf_msg(error);
}

} // namespace srsue<|MERGE_RESOLUTION|>--- conflicted
+++ resolved
@@ -159,27 +159,16 @@
   radio.register_error_handler(rf_msg);
 
   mac.init(&phy, &rlc, &rrc, &mac_log);
-<<<<<<< HEAD
-  rlc.init(&pdcp, &rrc, this, &rlc_log, &mac);
-  pdcp.init(&rlc, &rrc, &gw, &pdcp_log, SECURITY_DIRECTION_UPLINK);
-
-  nas.init(&usim, &rrc, &gw, &nas_log);
-  gw.init(&pdcp, this, &gw_log);
-=======
   rlc.init(&pdcp, &rrc, this, &rlc_log, &mac, 0 /* RB_ID_SRB0 */);
-
   pdcp.init(&rlc, &rrc, &gw, &pdcp_log, 0 /* RB_ID_SRB0 */, SECURITY_DIRECTION_UPLINK);
+
+  nas.init(&usim, &rrc, &gw, &nas_log, 1 /* RB_ID_SRB1 */);
+  gw.init(&pdcp, this, &gw_log, 3 /* RB_ID_DRB1 */);
+
+  usim.init(&args->usim, &usim_log);
 
   rrc.init(&phy, &mac, &rlc, &pdcp, &nas, &usim, &mac, &rrc_log);
   rrc.set_ue_category(atoi(args->expert.ue_cateogry.c_str()));
-  
-  nas.init(&usim, &rrc, &gw, &nas_log, 1 /* RB_ID_SRB1 */);
-  gw.init(&pdcp, &rrc, this, &gw_log, 3 /* RB_ID_DRB1 */);
->>>>>>> 02439f29
-  usim.init(&args->usim, &usim_log);
-
-  rrc.init(&phy, &mac, &rlc, &pdcp, &nas, &usim, &mac, &rrc_log);
-  rrc.set_ue_category(args->expert.ue_cateogry);
 
   // Currently EARFCN list is set to only one frequency as indicated in ue.conf
   std::vector<uint32_t> earfcn_list;
