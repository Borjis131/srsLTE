/**
 *
 * \section COPYRIGHT
 *
 * Copyright 2013-2015 Software Radio Systems Limited
 *
 * \section LICENSE
 *
 * This file is part of the srsUE library.
 *
 * srsUE is free software: you can redistribute it and/or modify
 * it under the terms of the GNU Affero General Public License as
 * published by the Free Software Foundation, either version 3 of
 * the License, or (at your option) any later version.
 *
 * srsUE is distributed in the hope that it will be useful,
 * but WITHOUT ANY WARRANTY; without even the implied warranty of
 * MERCHANTABILITY or FITNESS FOR A PARTICULAR PURPOSE.  See the
 * GNU Affero General Public License for more details.
 *
 * A copy of the GNU Affero General Public License can be found in
 * the LICENSE file in the top-level directory of this distribution
 * and at http://www.gnu.org/licenses/.
 *
 */

#define Error(fmt, ...)   log_h->error_line(__FILE__, __LINE__, fmt, ##__VA_ARGS__)
#define Warning(fmt, ...) log_h->warning_line(__FILE__, __LINE__, fmt, ##__VA_ARGS__)
#define Info(fmt, ...)    log_h->info_line(__FILE__, __LINE__, fmt, ##__VA_ARGS__)
#define Debug(fmt, ...)   log_h->debug_line(__FILE__, __LINE__, fmt, ##__VA_ARGS__)

#include "mac/mux.h"
#include "mac/mac.h"

#include <set>
#include <algorithm>

namespace srsue {

mux::mux(uint8_t nof_harq_proc_) : pdu_msg(MAX_NOF_SUBHEADERS), pid_has_bsr(nof_harq_proc_), nof_harq_proc(nof_harq_proc_)
{
  pthread_mutex_init(&mutex, NULL);
  
  pending_crnti_ce = 0;

  log_h = NULL; 
  rlc   = NULL; 
  bsr_procedure = NULL; 
  phr_procedure = NULL; 
  
  msg3_flush();
}

void mux::init(rlc_interface_mac *rlc_, srslte::log *log_h_, bsr_interface_mux *bsr_procedure_, phr_proc *phr_procedure_)
{
  log_h      = log_h_;
  rlc        = rlc_;
  bsr_procedure = bsr_procedure_;
  phr_procedure = phr_procedure_;
  reset();
}

void mux::reset()
{
  for (uint32_t i=0;i<lch.size();i++) {
    lch[i].Bj = 0;
  }
  pending_crnti_ce = 0;
}

bool mux::is_pending_any_sdu()
{
  for (uint32_t i=0;i<lch.size();i++) {
    if (rlc->get_buffer_state(lch[i].id)) {
      return true; 
    }
  }
  return false; 
}

bool mux::is_pending_sdu(uint32_t lch_id) {
  return rlc->get_buffer_state(lch_id)>0;  
}

int mux::find_lchid(uint32_t lcid) 
{
  for (uint32_t i=0;i<lch.size();i++) {
    if(lch[i].id == lcid) {
      return i;
    }
  }
  return -1; 
}

bool sortPriority(lchid_t u1, lchid_t u2) {
  return u1.priority < u2.priority; 
}

void mux::clear_lch(uint32_t lch_id)
{
  int pos = find_lchid(lch_id);
  if (pos >= 0) {
    lch.erase(lch.begin()+pos);
  } else {
    Error("Deleting logical channel id %d. Does not exist\n", lch_id);
  }
}

void mux::set_priority(uint32_t lch_id, uint32_t new_priority, int set_PBR, uint32_t set_BSD)
{
  int pos = find_lchid(lch_id);
    
  // Create new channel if it does not exist
  if (pos < 0) {
    lchid_t ch; 
    ch.id       = lch_id; 
    ch.priority = new_priority; 
    ch.BSD      = set_BSD; 
    ch.PBR      = set_PBR; 
    ch.Bj       = 0; 
    lch.push_back(ch);
  } else {
    lch[pos].priority = new_priority; 
    lch[pos].PBR      = set_PBR; 
    lch[pos].BSD      = set_BSD;     
  }
  
  // sort according to priority (increasing is lower priority)
  std::sort(lch.begin(), lch.end(), sortPriority); 
}

srslte::sch_subh::cetype bsr_format_convert(bsr_proc::bsr_format_t format) {
  switch(format) {
    case bsr_proc::LONG_BSR: 
      return srslte::sch_subh::LONG_BSR;
    case bsr_proc::TRUNC_BSR:
      return srslte::sch_subh::TRUNC_BSR;
    case bsr_proc::SHORT_BSR:
    default:
      return srslte::sch_subh::SHORT_BSR;
  }
}

void mux::pusch_retx(uint32_t tx_tti, uint32_t pid)
{
  if (pid_has_bsr[pid%nof_harq_proc]) {
    bsr_procedure->set_tx_tti(tx_tti);
  }
}

// Multiplexing and logical channel priorization as defined in Section 5.4.3
uint8_t* mux::pdu_get(uint8_t *payload, uint32_t pdu_sz, uint32_t tx_tti, uint32_t pid)
{
  pthread_mutex_lock(&mutex);
    
  // Update Bj
  for (uint32_t i=0;i<lch.size();i++) {
    // Add PRB unless it's infinity 
    if (lch[i].PBR >= 0) {
      lch[i].Bj += lch[i].PBR;
    }
    if (lch[i].Bj >= (int)lch[i].BSD) {
      lch[i].Bj = lch[i].BSD*lch[i].PBR; 
    }    
  }
  
// Logical Channel Procedure

  bool is_rar = false;

  pdu_msg.init_tx(payload, pdu_sz, true);

  // MAC control element for C-RNTI or data from UL-CCCH
  if (!allocate_sdu(0, &pdu_msg, -1)) {
    if (pending_crnti_ce) {
      is_rar = true;
      if (pdu_msg.new_subh()) {
        if (!pdu_msg.get()->set_c_rnti(pending_crnti_ce)) {
          Warning("Pending C-RNTI CE could not be inserted in MAC PDU\n");
        }
      }
    }
  } else {
    is_rar = true;
  }
  pending_crnti_ce = 0; 
  
  bsr_proc::bsr_t bsr; 
  bool regular_bsr = bsr_procedure->need_to_send_bsr_on_ul_grant(pdu_msg.rem_size(), &bsr);
  bool bsr_is_inserted = false; 
  
  // MAC control element for BSR, with exception of BSR included for padding;
  if (regular_bsr) {
    if (pdu_msg.new_subh()) {
      pdu_msg.get()->set_bsr(bsr.buff_size, bsr_format_convert(bsr.format));    
      bsr_is_inserted  = true; 
    }
  }

  // MAC control element for PHR
  if (phr_procedure) {
    float phr_value;
    if (phr_procedure->generate_phr_on_ul_grant(&phr_value)) {
      if (pdu_msg.new_subh()) {
        pdu_msg.get()->set_phr(phr_value);
      }
    }
  }

  if (!is_rar) {
    // Update buffer states for all logical channels
    int sdu_space = pdu_msg.get_sdu_space();
    for (uint32_t i=0;i<lch.size();i++) {
      lch[i].buffer_len = rlc->get_buffer_state(lch[i].id);
      lch[i].sched_len  = 0;
      Info("lch[%d].buffer_len=%d\n",i,lch[i].buffer_len);
    }


    // data from any Logical Channel, except data from UL-CCCH;
    // first only those with positive Bj
    for (uint32_t i=0;i<lch.size();i++) {
      if (lch[i].id != 0) {
        if (sched_sdu(&lch[i], &sdu_space, (lch[i].PBR<0)?-1:lch[i].Bj) && lch[i].PBR >= 0) {
          lch[i].Bj -= lch[i].sched_len;
        }
      }
    }

    // If resources remain, allocate regardless of their Bj value
    for (uint32_t i=0;i<lch.size();i++) {
      if (lch[i].id != 0) {
        sched_sdu(&lch[i], &sdu_space, -1);
      }
    }

    // Maximize the grant utilization
    if (lch.size() > 0) {
      for (int i=(int)lch.size()-1;i>=0;i--) {
        if (lch[i].sched_len > 0) {
          lch[i].sched_len = -1;
          break;
        }
      }
    }
<<<<<<< HEAD
    // Now allocate the SDUs from the RLC
    for (uint32_t i=0;i<lch.size();i++) {
      if (lch[i].sched_len != 0) {
        log_h->info("Allocating scheduled lch=%d len=%d\n", lch[i].id, lch[i].sched_len);
        allocate_sdu(lch[i].id, &pdu_msg, lch[i].sched_len);
      }
=======
  }
  // Now allocate the SDUs from the RLC 
  for (uint32_t i=0;i<lch.size();i++) {
    if (lch[i].sched_len != 0) {
      allocate_sdu(lch[i].id, &pdu_msg, lch[i].sched_len);
>>>>>>> 3ebda405
    }
  }

  if (!regular_bsr) {
    // Insert Padding BSR if not inserted Regular/Periodic BSR 
    if (bsr_procedure->generate_padding_bsr(pdu_msg.rem_size(), &bsr)) {
      if (pdu_msg.new_subh()) {
        pdu_msg.get()->set_bsr(bsr.buff_size, bsr_format_convert(bsr.format));
        bsr_is_inserted  = true; 
      }    
    }
  }
  
  log_h->debug("Assembled MAC PDU msg size %d/%d bytes\n", pdu_msg.get_pdu_len()-pdu_msg.rem_size(), pdu_sz);

  /* Generate MAC PDU and save to buffer */
  uint8_t *ret = pdu_msg.write_packet(log_h);   

  pid_has_bsr[pid%nof_harq_proc] = bsr_is_inserted;
  if (bsr_is_inserted) {
    bsr_procedure->set_tx_tti(tx_tti);
  }
  
  pthread_mutex_unlock(&mutex);


  return ret; 
}

void mux::append_crnti_ce_next_tx(uint16_t crnti) {
  pending_crnti_ce = crnti; 
}

bool mux::sched_sdu(lchid_t *ch, int *sdu_space, int max_sdu_sz) 
{
 
  if (*sdu_space > 0) {
    // Get n-th pending SDU pointer and length
    int sched_len = ch->buffer_len;     
    if (sched_len > 0) { // there is pending SDU to allocate
      if (sched_len > max_sdu_sz && max_sdu_sz >= 0) {
        sched_len = max_sdu_sz;
      }
      if (sched_len > *sdu_space) {
        sched_len = *sdu_space;
      }        

      log_h->debug("SDU:   scheduled lcid=%d, rlc_buffer=%d, allocated=%d/%d\n",
                   ch->id, ch->buffer_len, sched_len, sdu_space?*sdu_space:0);
      
      *sdu_space     -= sched_len; 
      ch->buffer_len -= sched_len; 
      ch->sched_len  += sched_len; 
      return true; 
    }
  }
  return false; 
}

bool mux::allocate_sdu(uint32_t lcid, srslte::sch_pdu* pdu_msg, int max_sdu_sz) 
{
 
  // Get n-th pending SDU pointer and length
  int sdu_len = rlc->get_buffer_state(lcid); 
  
  if (sdu_len > 0) { // there is pending SDU to allocate
    int buffer_state = sdu_len; 
    if (sdu_len > max_sdu_sz && max_sdu_sz >= 0) {
      sdu_len = max_sdu_sz;
    }
    int sdu_space = pdu_msg->get_sdu_space();
    if (sdu_len > sdu_space || max_sdu_sz < 0) {
      sdu_len = sdu_space;
    }
    if (sdu_len > MIN_RLC_SDU_LEN) {
      if (pdu_msg->new_subh()) { // there is space for a new subheader
        sdu_len = pdu_msg->get()->set_sdu(lcid, sdu_len, rlc);
        if (sdu_len > 0) { // new SDU could be added
          
          Debug("SDU:   allocated lcid=%d, rlc_buffer=%d, allocated=%d/%d, max_sdu_sz=%d, remaining=%d\n",
                 lcid, buffer_state, sdu_len, sdu_space, max_sdu_sz, pdu_msg->rem_size());
          return true;               
        } else {
          Warning("SDU:   rlc_buffer=%d, allocated=%d/%d, remaining=%d\n", 
               buffer_state, sdu_len, sdu_space, pdu_msg->rem_size());
          pdu_msg->del_subh();
        }
      } 
    }
  }
  return false; 
}

void mux::msg3_flush()
{
  if (log_h) {
    Debug("Msg3 buffer flushed\n");
  }
  msg3_has_been_transmitted = false; 
  bzero(msg3_buff, sizeof(MSG3_BUFF_SZ));
}

bool mux::msg3_is_transmitted()
{
  return msg3_has_been_transmitted; 
}

/* Returns a pointer to the Msg3 buffer */
uint8_t* mux::msg3_get(uint8_t *payload, uint32_t pdu_sz)
{
  if (pdu_sz < MSG3_BUFF_SZ - 32) {
    uint8_t* msg3_buff_start_pdu = pdu_get(msg3_buff, pdu_sz, 0, 0);
    if (!msg3_buff_start_pdu) {
      Error("Moving PDU from Mux unit to Msg3 buffer\n");
      return NULL;
    }
    memcpy(payload, msg3_buff_start_pdu, sizeof(uint8_t)*pdu_sz);
    msg3_has_been_transmitted = true;
    return payload;
  } else {
    Error("Msg3 size (%d) is longer than internal msg3_buff size=%d, (see mux.h)\n", pdu_sz, MSG3_BUFF_SZ-32);
    return NULL;
  }
}

  
}<|MERGE_RESOLUTION|>--- conflicted
+++ resolved
@@ -243,20 +243,10 @@
         }
       }
     }
-<<<<<<< HEAD
-    // Now allocate the SDUs from the RLC
     for (uint32_t i=0;i<lch.size();i++) {
       if (lch[i].sched_len != 0) {
-        log_h->info("Allocating scheduled lch=%d len=%d\n", lch[i].id, lch[i].sched_len);
         allocate_sdu(lch[i].id, &pdu_msg, lch[i].sched_len);
       }
-=======
-  }
-  // Now allocate the SDUs from the RLC 
-  for (uint32_t i=0;i<lch.size();i++) {
-    if (lch[i].sched_len != 0) {
-      allocate_sdu(lch[i].id, &pdu_msg, lch[i].sched_len);
->>>>>>> 3ebda405
     }
   }
 
