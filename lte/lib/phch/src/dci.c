--- conflicted
+++ resolved
@@ -24,7 +24,6 @@
  * and at http://www.gnu.org/licenses/.
  *
  */
-
 
 #include <stdint.h>
 #include <stdio.h>
@@ -59,12 +58,12 @@
 }
 
 void dci_candidate_fprint(FILE *f, dci_candidate_t *q) {
-  fprintf(f, "L: %d, nCCE: %d, RNTI: 0x%x, nBits: %d\n",
-      q->L, q->ncce, q->rnti, q->nof_bits);
+  fprintf(f, "L: %d, nCCE: %d, RNTI: 0x%x, nBits: %d\n", q->L, q->ncce, q->rnti,
+      q->nof_bits);
 }
 
 int dci_msg_candidate_set(dci_msg_t *msg, int L, int nCCE, unsigned short rnti) {
-  if (L >= 0 && L <=3) {
+  if (L >= 0 && L <= 3) {
     msg->location.L = (unsigned char) L;
   } else {
     fprintf(stderr, "Invalid L %d\n", L);
@@ -81,35 +80,32 @@
 }
 
 int riv_nbits(int nof_prb) {
-  return (int) ceilf(log2f((float) nof_prb*((float) nof_prb+1)/2));
-}
-
-const int ambiguous_sizes[10] = {12, 14, 16, 20, 24, 26, 32, 40, 44, 56};
+  return (int) ceilf(log2f((float) nof_prb * ((float) nof_prb + 1) / 2));
+}
+
+const int ambiguous_sizes[10] = { 12, 14, 16, 20, 24, 26, 32, 40, 44, 56 };
 
 bool is_ambiguous_size(int size) {
   int i;
-  for (i=0;i<10;i++) {
+  for (i = 0; i < 10; i++) {
     if (size == ambiguous_sizes[i]) {
       return true;
     }
   }
   return false;
 }
-
-
 
 /**********************************
  *  PAYLOAD sizeof functions
  * ********************************/
 int dci_format0_sizeof_(int nof_prb) {
-  return 1+1+riv_nbits(nof_prb)+5+1+2+3+1;
-}
-
+  return 1 + 1 + riv_nbits(nof_prb) + 5 + 1 + 2 + 3 + 1;
+}
 
 int dci_format1A_sizeof(int nof_prb) {
   int n;
-  n = 1+1+riv_nbits(nof_prb)+5+3+1+2+2;
-  while(n < dci_format0_sizeof_(nof_prb)) {
+  n = 1 + 1 + riv_nbits(nof_prb) + 5 + 3 + 1 + 2 + 2;
+  while (n < dci_format0_sizeof_(nof_prb)) {
     n++;
   }
   if (is_ambiguous_size(n)) {
@@ -117,7 +113,6 @@
   }
   return n;
 }
-
 
 int dci_format0_sizeof(int nof_prb) {
   int n = dci_format0_sizeof_(nof_prb);
@@ -129,12 +124,12 @@
 
 int dci_format1_sizeof(int nof_prb) {
 
-  int n = (int) ceilf((float) nof_prb/ra_type0_P(nof_prb))+5+3+1+2+2;
+  int n = (int) ceilf((float) nof_prb / ra_type0_P(nof_prb)) + 5 + 3 + 1 + 2
+      + 2;
   if (nof_prb > 10) {
     n++;
   }
-  while(n == dci_format0_sizeof(nof_prb)
-      || n == dci_format1A_sizeof(nof_prb)
+  while (n == dci_format0_sizeof(nof_prb) || n == dci_format1A_sizeof(nof_prb)
       || is_ambiguous_size(n)) {
     n++;
   }
@@ -144,7 +139,7 @@
 int dci_format1C_sizeof(int nof_prb) {
   int n_vrb_dl_gap1 = ra_type2_n_vrb_dl(nof_prb, true);
   int n_step = ra_type2_n_rb_step(nof_prb);
-  int n = + riv_nbits((int) n_vrb_dl_gap1/n_step) + 5;
+  int n = +riv_nbits((int) n_vrb_dl_gap1 / n_step) + 5;
   if (nof_prb >= 50) {
     n++;
   }
@@ -152,7 +147,7 @@
 }
 
 int dci_format_sizeof(dci_format_t format, int nof_prb) {
-  switch(format) {
+  switch (format) {
   case Format0:
     return dci_format0_sizeof(nof_prb);
   case Format1:
@@ -166,12 +161,9 @@
   }
 }
 
-
-
 /**********************************
  *  DCI Resource Allocation functions
  * ********************************/
-
 
 /* Packs DCI format 0 data to a sequence of bits and store them in msg according
  * to 36.212 5.3.3.1.1
@@ -203,7 +195,8 @@
   /* pack RIV according to 8.1 of 36.213 */
   uint32_t riv;
   if (data->type2_alloc.L_crb) {
-    riv = ra_type2_to_riv(data->type2_alloc.L_crb, data->type2_alloc.RB_start, nof_prb);
+    riv = ra_type2_to_riv(data->type2_alloc.L_crb, data->type2_alloc.RB_start,
+        nof_prb);
   } else {
     riv = data->type2_alloc.riv;
   }
@@ -222,7 +215,8 @@
       } else {
         if (data->mcs.tbs) {
           if (data->mcs.tbs) {
-            data->mcs.tbs_idx = ra_tbs_to_table_idx(data->mcs.tbs, ra_nprb_ul(data, nof_prb));
+            data->mcs.tbs_idx = ra_tbs_to_table_idx(data->mcs.tbs,
+                ra_nprb_ul(data, nof_prb));
           }
         }
         mcs = ra_mcs_to_table_idx(&data->mcs);
@@ -248,7 +242,7 @@
 
   // Padding with zeros
   int n = dci_format0_sizeof(nof_prb);
-  while (y-msg->data < n) {
+  while (y - msg->data < n) {
     *y++ = 0;
   }
   msg->location.nof_bits = (y - msg->data);
@@ -271,7 +265,8 @@
     return -1;
   }
   if (*y++ != 0) {
-    fprintf(stderr, "Invalid format differentiation field value. This is Format1A\n");
+    fprintf(stderr,
+        "Invalid format differentiation field value. This is Format1A\n");
     return -1;
   }
   if (*y++ == 0) {
@@ -283,36 +278,38 @@
       data->freq_hop_fl = *y++;
     } else {
       n_ul_hop = 2; // Table 8.4-1 of 36.213
-      data->freq_hop_fl = y[0]<<1 | y[1];
+      data->freq_hop_fl = y[0] << 1 | y[1];
       y += 2;
     }
   }
   /* unpack RIV according to 8.1 of 36.213 */
   uint32_t riv = bit_unpack(&y, riv_nbits(nof_prb) - n_ul_hop);
-  ra_type2_from_riv(riv, &data->type2_alloc.L_crb, &data->type2_alloc.RB_start, nof_prb, nof_prb);
+  ra_type2_from_riv(riv, &data->type2_alloc.L_crb, &data->type2_alloc.RB_start,
+      nof_prb, nof_prb);
   bit_pack(riv, &y, riv_nbits(nof_prb) - n_ul_hop);
   data->type2_alloc.riv = riv;
 
   /* unpack MCS according to 8.6 of 36.213 */
   uint32_t mcs = bit_unpack(&y, 5);
 
-  data->ndi = *y++?true:false;
+  data->ndi = *y++ ? true : false;
 
   // TCP and DM RS commands not implemented
-  y+= 5;
+  y += 5;
 
   // CQI request
-  data->cqi_request = *y++?true:false;
+  data->cqi_request = *y++ ? true : false;
 
   // 8.6.2 First paragraph
   if (mcs <= 28) {
     ra_mcs_from_idx_ul(mcs, &data->mcs);
-    data->mcs.tbs = ra_tbs_from_idx(data->mcs.tbs_idx, ra_nprb_ul(data, nof_prb));
+    data->mcs.tbs = ra_tbs_from_idx(data->mcs.tbs_idx,
+        ra_nprb_ul(data, nof_prb));
   }
 
   // 8.6.1 and 8.6.2 36.213 second paragraph
   if (mcs == 29 && data->cqi_request && ra_nprb_ul(data, nof_prb) <= 4) {
-      data->mcs.mod = QPSK;
+    data->mcs.mod = QPSK;
   }
   if (mcs > 29) {
     // Else leave MOD_NULL and use the previously used PUSCH modulation
@@ -340,18 +337,20 @@
 
   /* Resource allocation: type0 or type 1 */
   int P = ra_type0_P(nof_prb);
-  int alloc_size = (int) ceilf((float) nof_prb/P);
-  switch(data->alloc_type) {
+  int alloc_size = (int) ceilf((float) nof_prb / P);
+  switch (data->alloc_type) {
   case alloc_type0:
     bit_pack(data->type0_alloc.rbg_bitmask, &y, alloc_size);
     break;
   case alloc_type1:
     bit_pack(data->type1_alloc.rbg_subset, &y, (int) ceilf(log2f(P)));
-    *y++ = data->type1_alloc.shift?1:0;
-    bit_pack(data->type1_alloc.vrb_bitmask, &y, alloc_size - (int) ceilf(log2f(P)) - 1);
+    *y++ = data->type1_alloc.shift ? 1 : 0;
+    bit_pack(data->type1_alloc.vrb_bitmask, &y,
+        alloc_size - (int) ceilf(log2f(P)) - 1);
     break;
   default:
-    fprintf(stderr, "Format 1 accepts type0 or type1 resource allocation only\n");
+    fprintf(stderr,
+        "Format 1 accepts type0 or type1 resource allocation only\n");
     return -1;
 
   }
@@ -361,7 +360,8 @@
     mcs = data->mcs.mcs_idx;
   } else {
     if (data->mcs.tbs) {
-      data->mcs.tbs_idx = ra_tbs_to_table_idx(data->mcs.tbs, ra_nprb_dl(data, nof_prb));
+      data->mcs.tbs_idx = ra_tbs_to_table_idx(data->mcs.tbs,
+          ra_nprb_dl(data, nof_prb));
     }
     mcs = ra_mcs_to_table_idx(&data->mcs);
   }
@@ -381,7 +381,7 @@
 
   // Padding with zeros
   int n = dci_format1_sizeof(nof_prb);
-  while (y-msg->data < n) {
+  while (y - msg->data < n) {
     *y++ = 0;
   }
   msg->location.nof_bits = (y - msg->data);
@@ -408,18 +408,20 @@
 
   /* Resource allocation: type0 or type 1 */
   int P = ra_type0_P(nof_prb);
-  int alloc_size = (int) ceilf((float) nof_prb/P);
-  switch(data->alloc_type) {
+  int alloc_size = (int) ceilf((float) nof_prb / P);
+  switch (data->alloc_type) {
   case alloc_type0:
     data->type0_alloc.rbg_bitmask = bit_unpack(&y, alloc_size);
     break;
   case alloc_type1:
     data->type1_alloc.rbg_subset = bit_unpack(&y, (int) ceilf(log2f(P)));
-    data->type1_alloc.shift = *y++?true:false;
-    data->type1_alloc.vrb_bitmask = bit_unpack(&y, alloc_size - (int) ceilf(log2f(P)) - 1);
+    data->type1_alloc.shift = *y++ ? true : false;
+    data->type1_alloc.vrb_bitmask = bit_unpack(&y,
+        alloc_size - (int) ceilf(log2f(P)) - 1);
     break;
   default:
-    fprintf(stderr, "Format 1 accepts type0 or type1 resource allocation only\n");
+    fprintf(stderr,
+        "Format 1 accepts type0 or type1 resource allocation only\n");
     return -1;
 
   }
@@ -432,23 +434,22 @@
   /* harq process number */
   data->harq_process = bit_unpack(&y, 3);
 
-  data->ndi = *y++?true:false;
+  data->ndi = *y++ ? true : false;
 
   // rv version
   data->rv_idx = bit_unpack(&y, 2);
 
   // TPC not implemented
 
-
-  return 0;
-}
-
+  return 0;
+}
 
 /* Packs DCI format 1A for compact scheduling of PDSCH words according to 36.212 5.3.3.1.3
  *
  * TODO: RA procedure initiated by PDCCH, TPC commands
  */
-int dci_format1As_pack(ra_pdsch_t *data, dci_msg_t *msg, int nof_prb, bool crc_is_crnti) {
+int dci_format1As_pack(ra_pdsch_t *data, dci_msg_t *msg, int nof_prb,
+    bool crc_is_crnti) {
 
   /* pack bits */
   char *y = msg->data;
@@ -464,7 +465,8 @@
 
   if (data->type2_alloc.mode == t2_loc) {
     if (data->type2_alloc.L_crb > nof_prb) {
-      fprintf(stderr, "L_CRB=%d can not exceed system BW for localized type2\n", data->type2_alloc.L_crb);
+      fprintf(stderr, "L_CRB=%d can not exceed system BW for localized type2\n",
+          data->type2_alloc.L_crb);
       return -1;
     }
   } else {
@@ -472,17 +474,20 @@
     if (crc_is_crnti && nof_prb > 50) {
       n_vrb_dl = 16;
     } else {
-      n_vrb_dl = ra_type2_n_vrb_dl(nof_prb, data->type2_alloc.n_gap==t2_ng1);
+      n_vrb_dl = ra_type2_n_vrb_dl(nof_prb, data->type2_alloc.n_gap == t2_ng1);
     }
     if (data->type2_alloc.L_crb > n_vrb_dl) {
-      fprintf(stderr, "L_CRB=%d can not exceed N_vrb_dl=%d for distributed type2\n", data->type2_alloc.L_crb, n_vrb_dl);
+      fprintf(stderr,
+          "L_CRB=%d can not exceed N_vrb_dl=%d for distributed type2\n",
+          data->type2_alloc.L_crb, n_vrb_dl);
       return -1;
     }
   }
   /* pack RIV according to 7.1.6.3 of 36.213 */
   uint32_t riv;
   if (data->type2_alloc.L_crb) {
-    riv = ra_type2_to_riv(data->type2_alloc.L_crb, data->type2_alloc.RB_start, nof_prb);
+    riv = ra_type2_to_riv(data->type2_alloc.L_crb, data->type2_alloc.RB_start,
+        nof_prb);
   } else {
     riv = data->type2_alloc.riv;
   }
@@ -491,7 +496,7 @@
     nb_gap = 1;
     *y++ = data->type2_alloc.n_gap;
   }
-  bit_pack(riv, &y, riv_nbits(nof_prb)-nb_gap);
+  bit_pack(riv, &y, riv_nbits(nof_prb) - nb_gap);
 
   // in format1A, MCS = TBS according to 7.1.7.2 of 36.213
   uint32_t mcs;
@@ -504,7 +509,7 @@
       if (!crc_is_crnti) {
         n_prb = ra_nprb_dl(data, nof_prb);
       } else {
-        n_prb = data->type2_alloc.n_prb1a==nprb1a_2?2:3;
+        n_prb = data->type2_alloc.n_prb1a == nprb1a_2 ? 2 : 3;
       }
       data->mcs.tbs_idx = ra_tbs_to_table_idx(data->mcs.tbs, n_prb);
     }
@@ -534,7 +539,7 @@
 
   // Padding with zeros
   int n = dci_format1A_sizeof(nof_prb);
-  while (y-msg->data < n) {
+  while (y - msg->data < n) {
     *y++ = 0;
   }
   msg->location.nof_bits = (y - msg->data);
@@ -545,79 +550,9 @@
 /* Unpacks DCI format 1A for compact scheduling of PDSCH words according to 36.212 5.3.3.1.3
  *
  */
-int dci_format1As_unpack(dci_msg_t *msg, ra_pdsch_t *data, int nof_prb, bool crc_is_crnti) {
-
-<<<<<<< HEAD
-	/* pack bits */
-	char *y = msg->data;
-
-	/* Make sure it's a Format0 message */
-	if (msg->location.nof_bits != dci_format_sizeof(Format1A, nof_prb)) {
-		fprintf(stderr, "Invalid message length for format 1A\n");
-		return -1;
-	}
-
-	if (*y++ != 1) {
-		fprintf(stderr, "Invalid format differentiation field value. This is Format0\n");
-		return -1;
-	}
-
-	data->alloc_type = alloc_type2;
-	data->type2_alloc.mode = *y++;
-
-	// by default, set N_gap to 1
-	data->type2_alloc.n_gap = t2_ng1;
-
-	/* unpack RIV according to 7.1.6.3 of 36.213 */
-	int nb_gap = 0;
-	if (crc_is_crnti && data->type2_alloc.mode == t2_dist && nof_prb >= 50) {
-		nb_gap = 1;
-		data->type2_alloc.n_gap = *y++;
-	}
-	int nof_vrb;
-	if (data->type2_alloc.mode == t2_loc) {
-		nof_vrb = nof_prb;
-	} else {
-		nof_vrb = ra_type2_n_vrb_dl(nof_prb, data->type2_alloc.n_gap == t2_ng1);
-	}
-	uint32_t riv = bit_unpack(&y, riv_nbits(nof_prb) - nb_gap);
-	ra_type2_from_riv(riv, &data->type2_alloc.L_crb, &data->type2_alloc.RB_start, nof_prb, nof_vrb);
-	data->type2_alloc.riv = riv;
-
-	// unpack MCS
-	data->mcs.mcs_idx = bit_unpack(&y, 5);
-
-	data->harq_process = bit_unpack(&y, 3);
-
-	if (!crc_is_crnti && nof_prb >= 50 && data->type2_alloc.mode == t2_dist) {
-		data->type2_alloc.n_gap = *y++;
-	} else {
-		y++; // bit reserved
-	}
-
-	// rv version
-	bit_pack(data->rv_idx, &y, 2);
-
-	if (crc_is_crnti) {
-		// TPC not implemented
-		y++;
-		y++;
-	} else {
-		y++; // MSB of TPC is reserved
-		data->type2_alloc.n_prb1a = *y++; // LSB indicates N_prb_1a for TBS
-	}
-	data->mcs.tbs_idx = data->mcs.mcs_idx;
-	int n_prb;
-	if (crc_is_crnti) {
-		n_prb = ra_nprb_dl(data, nof_prb);
-	} else {
-		n_prb = data->type2_alloc.n_prb1a==nprb1a_2?2:3;
-	}
-	data->mcs.tbs = ra_tbs_from_idx(data->mcs.tbs_idx, n_prb);
-	data->mcs.mod = QPSK;
-
-	return 0;
-=======
+int dci_format1As_unpack(dci_msg_t *msg, ra_pdsch_t *data, int nof_prb,
+    bool crc_is_crnti) {
+
   /* pack bits */
   char *y = msg->data;
 
@@ -626,8 +561,10 @@
     fprintf(stderr, "Invalid message length for format 1A\n");
     return -1;
   }
+
   if (*y++ != 1) {
-    fprintf(stderr, "Invalid format differentiation field value. This is Format0\n");
+    fprintf(stderr,
+        "Invalid format differentiation field value. This is Format0\n");
     return -1;
   }
 
@@ -650,7 +587,8 @@
     nof_vrb = ra_type2_n_vrb_dl(nof_prb, data->type2_alloc.n_gap == t2_ng1);
   }
   uint32_t riv = bit_unpack(&y, riv_nbits(nof_prb) - nb_gap);
-  ra_type2_from_riv(riv, &data->type2_alloc.L_crb, &data->type2_alloc.RB_start, nof_prb, nof_vrb);
+  ra_type2_from_riv(riv, &data->type2_alloc.L_crb, &data->type2_alloc.RB_start,
+      nof_prb, nof_vrb);
   data->type2_alloc.riv = riv;
 
   // unpack MCS
@@ -673,20 +611,19 @@
     y++;
   } else {
     y++; // MSB of TPC is reserved
-    *y++ = data->type2_alloc.n_prb1a; // LSB indicates N_prb_1a for TBS
+    data->type2_alloc.n_prb1a = *y++; // LSB indicates N_prb_1a for TBS
   }
   data->mcs.tbs_idx = data->mcs.mcs_idx;
   int n_prb;
   if (crc_is_crnti) {
     n_prb = ra_nprb_dl(data, nof_prb);
   } else {
-    n_prb = data->type2_alloc.n_prb1a==nprb1a_2?2:3;
+    n_prb = data->type2_alloc.n_prb1a == nprb1a_2 ? 2 : 3;
   }
   data->mcs.tbs = ra_tbs_from_idx(data->mcs.tbs_idx, n_prb);
   data->mcs.mod = QPSK;
 
   return 0;
->>>>>>> acff8b08
 }
 
 /* Format 1C for compact scheduling of PDSCH words
@@ -698,7 +635,8 @@
   char *y = msg->data;
 
   if (data->alloc_type != alloc_type2 || data->type2_alloc.mode != t2_dist) {
-    fprintf(stderr, "Format 1C accepts distributed type2 resource allocation only\n");
+    fprintf(stderr,
+        "Format 1C accepts distributed type2 resource allocation only\n");
     return -1;
   }
 
@@ -706,11 +644,12 @@
     *y++ = data->type2_alloc.n_gap;
   }
   int n_step = ra_type2_n_rb_step(nof_prb);
-  int n_vrb_dl = ra_type2_n_vrb_dl(nof_prb, data->type2_alloc.n_gap==t2_ng1);
-
-  if (data->type2_alloc.L_crb > ((int) n_vrb_dl/n_step)*n_step) {
-    fprintf(stderr, "L_CRB=%d can not exceed N_vrb_dl=%d for distributed type2\n", data->type2_alloc.L_crb,
-        ((int) n_vrb_dl/n_step)*n_step);
+  int n_vrb_dl = ra_type2_n_vrb_dl(nof_prb, data->type2_alloc.n_gap == t2_ng1);
+
+  if (data->type2_alloc.L_crb > ((int) n_vrb_dl / n_step) * n_step) {
+    fprintf(stderr,
+        "L_CRB=%d can not exceed N_vrb_dl=%d for distributed type2\n",
+        data->type2_alloc.L_crb, ((int) n_vrb_dl / n_step) * n_step);
     return -1;
   }
   if (data->type2_alloc.L_crb % n_step) {
@@ -721,8 +660,8 @@
     fprintf(stderr, "RB_start must be multiple of n_step\n");
     return -1;
   }
-  int L_p = data->type2_alloc.L_crb/n_step;
-  int RB_p = data->type2_alloc.RB_start/n_step;
+  int L_p = data->type2_alloc.L_crb / n_step;
+  int RB_p = data->type2_alloc.RB_start / n_step;
   int n_vrb_p = (int) n_vrb_dl / n_step;
 
   uint32_t riv;
@@ -731,7 +670,7 @@
   } else {
     riv = data->type2_alloc.riv;
   }
-  bit_pack(riv, &y, riv_nbits((int) n_vrb_dl/n_step));
+  bit_pack(riv, &y, riv_nbits((int) n_vrb_dl / n_step));
 
   // in format1C, MCS = TBS according to 7.1.7.2 of 36.213
   uint32_t mcs;
@@ -766,9 +705,9 @@
     data->type2_alloc.n_gap = *y++;
   }
   int n_step = ra_type2_n_rb_step(nof_prb);
-  int n_vrb_dl = ra_type2_n_vrb_dl(nof_prb, data->type2_alloc.n_gap==t2_ng1);
-
-  uint32_t riv = bit_unpack(&y, riv_nbits((int) n_vrb_dl/n_step));
+  int n_vrb_dl = ra_type2_n_vrb_dl(nof_prb, data->type2_alloc.n_gap == t2_ng1);
+
+  uint32_t riv = bit_unpack(&y, riv_nbits((int) n_vrb_dl / n_step));
   int n_vrb_p = (int) n_vrb_dl / n_step;
 
   ra_type2_from_riv(riv, &L_p, &RB_p, n_vrb_p, n_vrb_p);
@@ -786,8 +725,9 @@
   return 0;
 }
 
-int dci_msg_pack_pdsch(ra_pdsch_t *data, dci_msg_t *msg, dci_format_t format, int nof_prb, bool crc_is_crnti) {
-  switch(format) {
+int dci_msg_pack_pdsch(ra_pdsch_t *data, dci_msg_t *msg, dci_format_t format,
+    int nof_prb, bool crc_is_crnti) {
+  switch (format) {
   case Format1:
     return dci_format1_pack(data, msg, nof_prb);
   case Format1A:
@@ -795,12 +735,14 @@
   case Format1C:
     return dci_format1Cs_pack(data, msg, nof_prb);
   default:
-    fprintf(stderr, "Invalid DCI format %s for PDSCH resource allocation\n", dci_format_string(format));
-    return -1;
-  }
-}
-
-int dci_msg_unpack_pdsch(dci_msg_t *msg, ra_pdsch_t *data, int nof_prb, bool crc_is_crnti) {
+    fprintf(stderr, "Invalid DCI format %s for PDSCH resource allocation\n",
+        dci_format_string(format));
+    return -1;
+  }
+}
+
+int dci_msg_unpack_pdsch(dci_msg_t *msg, ra_pdsch_t *data, int nof_prb,
+    bool crc_is_crnti) {
   if (msg->location.nof_bits == dci_format_sizeof(Format1, nof_prb)) {
     return dci_format1_unpack(msg, data, nof_prb);
   } else if (msg->location.nof_bits == dci_format_sizeof(Format1A, nof_prb)) {
@@ -821,7 +763,7 @@
 }
 
 char* dci_format_string(dci_format_t format) {
-  switch(format) {
+  switch (format) {
   case Format0:
     return "Format0";
   case Format1:
@@ -836,26 +778,28 @@
 }
 
 void dci_msg_type_fprint(FILE *f, dci_msg_type_t type) {
-  switch(type.type) {
+  switch (type.type) {
   case PUSCH_SCHED:
-    fprintf(f,"%s PUSCH Scheduling\n", dci_format_string(type.format));
+    fprintf(f, "%s PUSCH Scheduling\n", dci_format_string(type.format));
     break;
   case PDSCH_SCHED:
-    fprintf(f,"%s PDSCH Scheduling\n", dci_format_string(type.format));
+    fprintf(f, "%s PDSCH Scheduling\n", dci_format_string(type.format));
     break;
   case RA_PROC_PDCCH:
-    fprintf(f,"%s Random access initiated by PDCCH\n", dci_format_string(type.format));
+    fprintf(f, "%s Random access initiated by PDCCH\n",
+        dci_format_string(type.format));
     break;
   case MCCH_CHANGE:
-    fprintf(f,"%s MCCH change notification\n", dci_format_string(type.format));
+    fprintf(f, "%s MCCH change notification\n", dci_format_string(type.format));
     break;
   case TPC_COMMAND:
-    fprintf(f,"%s TPC command\n", dci_format_string(type.format));
+    fprintf(f, "%s TPC command\n", dci_format_string(type.format));
     break;
   }
 }
 
-int dci_msg_get_type(dci_msg_t *msg, dci_msg_type_t *type, int nof_prb, unsigned short crnti) {
+int dci_msg_get_type(dci_msg_t *msg, dci_msg_type_t *type, int nof_prb,
+    unsigned short crnti) {
   if (msg->location.nof_bits == dci_format_sizeof(Format0, nof_prb)
       && !msg->data[0]) {
     type->type = PUSCH_SCHED;
